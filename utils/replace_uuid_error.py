--- conflicted
+++ resolved
@@ -22,23 +22,13 @@
 def replace_error(file_path):
     def gen_uuid(match_obj):
         return str(uuid.uuid4())
-<<<<<<< HEAD
-    
-    with file_path.open(mode='r') as file:
-            data = str(file.read())
-            
-    data = re.sub(r"&lt;module 'uuid' from '/data/stefank/miniconda3/envs/laypa/lib/python3.10/uuid.py'>", gen_uuid, data)
-    
-    with file_path.open(mode='w') as file:
-=======
 
-    with open(file_path, "r") as file:
+    with file_path.open(mode="r") as file:
         data = str(file.read())
 
     data = re.sub(r"&lt;module 'uuid' from '/data/stefank/miniconda3/envs/laypa/lib/python3.10/uuid.py'>", gen_uuid, data)
 
-    with open(file_path, "w") as file:
->>>>>>> c46490c8
+    with file_path.open(mode="w") as file:
         file.write(data)
 
 
